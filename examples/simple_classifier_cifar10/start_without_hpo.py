# Copyright Amazon.com, Inc. or its affiliates. All Rights Reserved.
# SPDX-License-Identifier: Apache-2.0
import boto3
from syne_tune.backend.sagemaker_backend.sagemaker_utils import get_execution_role

from renate.training import run_training_job

config_space = {
    "optimizer": "SGD",
    "momentum": 0.0,
    "weight_decay": 0.0,
    "learning_rate": 0.1,
    "alpha": 0.5,
    "batch_size": 32,
    "memory_batch_size": 32,
    "memory_size": 300,
    "loss_normalization": 0,
    "loss_weight": 0.5,
}

if __name__ == "__main__":
<<<<<<< HEAD
    AWS_ID = "0123456789"  # use your AWS account id here
=======
    AWS_ID = boto3.client("sts").get_caller_identity().get("Account")
>>>>>>> 3c89f777
    AWS_REGION = "us-west-2"  # use your AWS preferred region here

    run_training_job(
        config_space=config_space,
        mode="max",
        metric="val_accuracy",
        updater="ER",  # we train with Experience Replay
        max_epochs=50,
        # we select the first chunk of our dataset, you will probably not need this in practice
        chunk_id=0,
        config_file="renate_config.py",
        requirements_file="requirements.txt",
        # replace the url below with a different one if you already ran it and you want to avoid
        # overwriting
        output_state_url=f"s3://sagemaker-{AWS_REGION}-{AWS_ID}/renate-cifar10/",
        # uncomment the line below only if you already created a model with this script and you want
        # to update it
        # input_state_url=f"s3://sagemaker-{AWS_REGION}-{AWS_ID}/renate-cifar10/",
        backend="sagemaker",  # run on SageMaker, select "local" to run this locally
        role=get_execution_role(),
        instance_count=1,
        instance_type="ml.g4dn.xlarge",
        job_name="job-name",
    )<|MERGE_RESOLUTION|>--- conflicted
+++ resolved
@@ -19,11 +19,7 @@
 }
 
 if __name__ == "__main__":
-<<<<<<< HEAD
-    AWS_ID = "0123456789"  # use your AWS account id here
-=======
     AWS_ID = boto3.client("sts").get_caller_identity().get("Account")
->>>>>>> 3c89f777
     AWS_REGION = "us-west-2"  # use your AWS preferred region here
 
     run_training_job(
